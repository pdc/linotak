{
    "_meta": {
        "hash": {
<<<<<<< HEAD
            "sha256": "f7c7ecea94cb709b2ec57cf35598fb6cbf47fdc985c3d75bdeaecf90940166fa"
=======
            "sha256": "eba8cb82410499571486a77fa9fd32faf952fb4322b0b1d13c62be81868de1c0"
>>>>>>> 0ba5d35f
        },
        "pipfile-spec": 6,
        "requires": {
            "python_version": "3.8"
        },
        "sources": [
            {
                "name": "pypi",
                "url": "https://pypi.org/simple",
                "verify_ssl": true
            }
        ]
    },
    "default": {
        "amqp": {
            "hashes": [
                "sha256:24dbaff8ce4f30566bb88976b398e8c4e77637171af3af6f1b9650f48890e60b",
                "sha256:bb68f8d2bced8f93ccfd07d96c689b716b3227720add971be980accfc2952139"
            ],
            "markers": "python_version >= '2.7' and python_version not in '3.0, 3.1, 3.2, 3.3, 3.4'",
            "version": "==2.6.0"
        },
        "asgiref": {
            "hashes": [
                "sha256:7e51911ee147dd685c3c8b805c0ad0cb58d360987b56953878f8c06d2d1c6f1a",
                "sha256:9fc6fb5d39b8af147ba40765234fa822b39818b12cc80b35ad9b0cef3a476aed"
            ],
            "markers": "python_version >= '3.5'",
            "version": "==3.2.10"
        },
        "billiard": {
            "hashes": [
                "sha256:bff575450859a6e0fbc2f9877d9b715b0bbc07c3565bb7ed2280526a0cdf5ede",
                "sha256:d91725ce6425f33a97dfa72fb6bfef0e47d4652acd98a032bd1a7fbf06d5fa6a"
            ],
            "version": "==3.6.3.0"
        },
        "celery": {
            "hashes": [
                "sha256:108a0bf9018a871620936c33a3ee9f6336a89f8ef0a0f567a9001f4aa361415f",
                "sha256:5b4b37e276033fe47575107a2775469f0b721646a08c96ec2c61531e4fe45f2a"
            ],
            "index": "pypi",
            "version": "==4.4.2"
        },
        "certifi": {
            "hashes": [
                "sha256:5930595817496dd21bb8dc35dad090f1c2cd0adfaf21204bf6732ca5d8ee34d3",
                "sha256:8fc0819f1f30ba15bdb34cceffb9ef04d99f420f68eb75d901e9560b8749fc41"
            ],
            "version": "==2020.6.20"
        },
        "chardet": {
            "hashes": [
                "sha256:84ab92ed1c4d4f16916e05906b6b75a6c0fb5db821cc65e70cbd64a3e2a5eaae",
                "sha256:fc323ffcaeaed0e0a02bf4d117757b98aed530d9ed4531e3e15460124c106691"
            ],
            "version": "==3.0.4"
        },
        "django": {
            "hashes": [
                "sha256:31a5fbbea5fc71c99e288ec0b2f00302a0a92c44b13ede80b73a6a4d6d205582",
                "sha256:5457fc953ec560c5521b41fad9e6734a4668b7ba205832191bbdff40ec61073c"
            ],
            "index": "pypi",
            "version": "==3.0.8"
        },
        "django-environ": {
            "hashes": [
                "sha256:6c9d87660142608f63ec7d5ce5564c49b603ea8ff25da595fd6098f6dc82afde",
                "sha256:c57b3c11ec1f319d9474e3e5a79134f40174b17c7cc024bbb2fad84646b120c4"
            ],
            "index": "pypi",
            "version": "==0.4.5"
        },
        "httpretty": {
            "hashes": [
                "sha256:24a6fd2fe1c76e94801b74db8f52c0fb42718dc4a199a861b305b1a492b9d868"
            ],
            "index": "pypi",
            "version": "==1.0.2"
        },
        "idna": {
            "hashes": [
                "sha256:b307872f855b18632ce0c21c5e45be78c0ea7ae4c15c828c20788b26921eb3f6",
                "sha256:b97d804b1e9b523befed77c48dacec60e6dcb0b5391d57af6a65a312a90648c0"
            ],
            "markers": "python_version >= '2.7' and python_version not in '3.0, 3.1, 3.2, 3.3'",
            "version": "==2.10"
        },
        "kombu": {
            "hashes": [
                "sha256:be48cdffb54a2194d93ad6533d73f69408486483d189fe9f5990ee24255b0e0a",
                "sha256:ca1b45faac8c0b18493d02a8571792f3c40291cf2bcf1f55afed3d8f3aa7ba74"
            ],
            "markers": "python_version >= '2.7' and python_version not in '3.0, 3.1, 3.2, 3.3, 3.4'",
            "version": "==4.6.11"
        },
        "markdown": {
            "hashes": [
                "sha256:1fafe3f1ecabfb514a5285fca634a53c1b32a81cb0feb154264d55bf2ff22c17",
                "sha256:c467cd6233885534bf0fe96e62e3cf46cfc1605112356c4f9981512b8174de59"
            ],
            "index": "pypi",
            "version": "==3.2.2"
        },
        "oauthlib": {
            "hashes": [
                "sha256:bee41cc35fcca6e988463cacc3bcb8a96224f470ca547e697b604cc697b2f889",
                "sha256:df884cd6cbe20e32633f1db1072e9356f53638e4361bef4e8b03c9127c9328ea"
            ],
            "markers": "python_version >= '2.7' and python_version not in '3.0, 3.1, 3.2, 3.3'",
            "version": "==3.1.0"
        },
        "psycopg2": {
            "hashes": [
                "sha256:132efc7ee46a763e68a815f4d26223d9c679953cd190f1f218187cb60decf535",
                "sha256:2327bf42c1744a434ed8ed0bbaa9168cac7ee5a22a9001f6fc85c33b8a4a14b7",
                "sha256:27c633f2d5db0fc27b51f1b08f410715b59fa3802987aec91aeb8f562724e95c",
                "sha256:2c0afb40cfb4d53487ee2ebe128649028c9a78d2476d14a67781e45dc287f080",
                "sha256:2df2bf1b87305bd95eb3ac666ee1f00a9c83d10927b8144e8e39644218f4cf81",
                "sha256:440a3ea2c955e89321a138eb7582aa1d22fe286c7d65e26a2c5411af0a88ae72",
                "sha256:6a471d4d2a6f14c97a882e8d3124869bc623f3df6177eefe02994ea41fd45b52",
                "sha256:6b306dae53ec7f4f67a10942cf8ac85de930ea90e9903e2df4001f69b7833f7e",
                "sha256:a0984ff49e176062fcdc8a5a2a670c9bb1704a2f69548bce8f8a7bad41c661bf",
                "sha256:ac5b23d0199c012ad91ed1bbb971b7666da651c6371529b1be8cbe2a7bf3c3a9",
                "sha256:acf56d564e443e3dea152efe972b1434058244298a94348fc518d6dd6a9fb0bb",
                "sha256:d3b29d717d39d3580efd760a9a46a7418408acebbb784717c90d708c9ed5f055",
                "sha256:f7d46240f7a1ae1dd95aab38bd74f7428d46531f69219954266d669da60c0818"
            ],
            "index": "pypi",
            "version": "==2.8.5"
        },
        "pytz": {
            "hashes": [
                "sha256:a494d53b6d39c3c6e44c3bec237336e14305e4f29bbf800b599253057fbb79ed",
                "sha256:c35965d010ce31b23eeb663ed3cc8c906275d6be1a34393a1d73a41febf4a048"
            ],
            "version": "==2020.1"
        },
        "requests": {
            "hashes": [
                "sha256:b3559a131db72c33ee969480840fff4bb6dd111de7dd27c8ee1f820f4f00231b",
                "sha256:fe75cc94a9443b9246fc7049224f75604b113c36acb93f87b80ed42c44cbb898"
            ],
            "index": "pypi",
            "version": "==2.24.0"
<<<<<<< HEAD
=======
        },
        "requests-oauthlib": {
            "hashes": [
                "sha256:7f71572defaecd16372f9006f33c2ec8c077c3cfa6f5911a9a90202beb513f3d",
                "sha256:b4261601a71fd721a8bd6d7aa1cc1d6a8a93b4a9f5e96626f8e4d91e8beeaa6a",
                "sha256:fa6c47b933f01060936d87ae9327fead68768b69c6c9ea2109c48be30f2d4dbc"
            ],
            "index": "pypi",
            "version": "==1.3.0"
>>>>>>> 0ba5d35f
        },
        "sqlparse": {
            "hashes": [
                "sha256:022fb9c87b524d1f7862b3037e541f68597a730a8843245c349fc93e1643dc4e",
                "sha256:e162203737712307dfe78860cc56c8da8a852ab2ee33750e33aeadf38d12c548"
            ],
            "markers": "python_version >= '2.7' and python_version not in '3.0, 3.1, 3.2, 3.3'",
            "version": "==0.3.1"
        },
        "urllib3": {
            "hashes": [
                "sha256:3018294ebefce6572a474f0604c2021e33b3fd8006ecd11d62107a5d2a963527",
                "sha256:88206b0eb87e6d677d424843ac5209e3fb9d0190d0ee169599165ec25e9d9115"
            ],
            "markers": "python_version >= '2.7' and python_version not in '3.0, 3.1, 3.2, 3.3, 3.4' and python_version < '4'",
            "version": "==1.25.9"
        },
        "vine": {
            "hashes": [
                "sha256:133ee6d7a9016f177ddeaf191c1f58421a1dcc6ee9a42c58b34bed40e1d2cd87",
                "sha256:ea4947cc56d1fd6f2095c8d543ee25dad966f78692528e68b4fada11ba3f98af"
            ],
            "markers": "python_version >= '2.7' and python_version not in '3.0, 3.1, 3.2, 3.3'",
            "version": "==1.3.0"
        }
    },
    "develop": {
        "factory-boy": {
            "hashes": [
                "sha256:728df59b372c9588b83153facf26d3d28947fc750e8e3c95cefa9bed0e6394ee",
                "sha256:faf48d608a1735f0d0a3c9cbf536d64f9132b547dae7ba452c4d99a79e84a370"
            ],
            "index": "pypi",
            "version": "==2.12.0"
        },
        "faker": {
            "hashes": [
                "sha256:1290f589648bc470b8d98fff1fdff773fe3f46b4ca2cac73ac74668b12cf008e",
                "sha256:c006b3664c270a2cfd4785c5e41ff263d48101c4e920b5961cf9c237131d8418"
            ],
            "markers": "python_version >= '3.4'",
            "version": "==4.1.1"
        },
        "python-dateutil": {
            "hashes": [
                "sha256:73ebfe9dbf22e832286dafa60473e4cd239f8592f699aa5adaf10050e6e1823c",
                "sha256:75bb3f31ea686f1197762692a9ee6a7550b59fc6ca3a1f4b5d7e32fb98e2da2a"
            ],
            "markers": "python_version >= '2.7' and python_version not in '3.0, 3.1, 3.2, 3.3'",
            "version": "==2.8.1"
        },
        "six": {
            "hashes": [
                "sha256:30639c035cdb23534cd4aa2dd52c3bf48f06e5f4a941509c8bafd8ce11080259",
                "sha256:8b74bedcbbbaca38ff6d7491d76f2b06b3592611af620f8426e82dddb04a5ced"
            ],
            "markers": "python_version >= '2.7' and python_version not in '3.0, 3.1, 3.2, 3.3'",
            "version": "==1.15.0"
        },
        "tblib": {
            "hashes": [
                "sha256:229bee3754cb5d98b4837dd5c4405e80cfab57cb9f93220410ad367f8b352344",
                "sha256:e222f44485d45ed13fada73b57775e2ff9bd8af62160120bbb6679f5ad80315b"
            ],
            "index": "pypi",
            "version": "==1.6.0"
        },
        "text-unidecode": {
            "hashes": [
                "sha256:1311f10e8b895935241623731c2ba64f4c455287888b18189350b67134a822e8",
                "sha256:bad6603bb14d279193107714b288be206cac565dfa49aa5b105294dd5c4aab93"
            ],
            "version": "==1.3"
        }
    }
}<|MERGE_RESOLUTION|>--- conflicted
+++ resolved
@@ -1,11 +1,7 @@
 {
     "_meta": {
         "hash": {
-<<<<<<< HEAD
-            "sha256": "f7c7ecea94cb709b2ec57cf35598fb6cbf47fdc985c3d75bdeaecf90940166fa"
-=======
-            "sha256": "eba8cb82410499571486a77fa9fd32faf952fb4322b0b1d13c62be81868de1c0"
->>>>>>> 0ba5d35f
+            "sha256": "7bf9318e5a91410e0a99c587dc0e64a06ff125a296a2179de619207d8a5b012e"
         },
         "pipfile-spec": 6,
         "requires": {
@@ -153,8 +149,6 @@
             ],
             "index": "pypi",
             "version": "==2.24.0"
-<<<<<<< HEAD
-=======
         },
         "requests-oauthlib": {
             "hashes": [
@@ -164,7 +158,6 @@
             ],
             "index": "pypi",
             "version": "==1.3.0"
->>>>>>> 0ba5d35f
         },
         "sqlparse": {
             "hashes": [
